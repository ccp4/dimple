--- conflicted
+++ resolved
@@ -187,15 +187,6 @@
         response = cached_urlopen(query, 'up-%s-ie.tab' % name)
         lines = response.readlines()
         assert len(lines) >= 2, 'up-%s-ie.tab' % name
-<<<<<<< HEAD
-        for line in lines:
-            ac, entry_name = line.strip().split('\t')
-            if entry_name == name: 
-                acs[ac] = name
-    return acs
-
-
-=======
         for line in lines[1:]:
             ac, entry_name = line.strip().split('\t')
             if entry_name == name:
@@ -205,7 +196,7 @@
             sys.exit(name + ' not in the results of:\n' + query)
     return acs
 
->>>>>>> 3ed49811
+
 def fetch_uniref_clusters(acs, verbose=False):
     query_url = ('http://www.uniprot.org/uniref/'
                  '?query=%s&fil=identity:1.0&format=tab')
@@ -355,10 +346,7 @@
     with open(OUTPUT_JSON_FILE, 'w') as out:
         json.dump(data, out, indent=1, separators=(',', ': '))
 
-<<<<<<< HEAD
-
-=======
->>>>>>> 3ed49811
+
 def main(verbose=False):
     page = cached_urlopen(WIKI_URL, -1).readlines()
     parsed_page = parse_wiki_page(page) # { UniProt name: [some PDB IDs] }
